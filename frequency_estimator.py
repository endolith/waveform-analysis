--- conflicted
+++ resolved
@@ -1,150 +1,131 @@
-#!/usr/bin/env python
-# -*- coding: utf-8 -*-
-
-from __future__ import division
-from common import load, parabolic, analyze_channels
-from scikits.audiolab import flacread
-from numpy.fft import rfft, irfft
-from numpy import argmax, sqrt, mean, diff, log
-from matplotlib.mlab import find
-from scipy.signal import fftconvolve, blackmanharris, kaiser, gaussian
-from time import time
-import sys
-
-<<<<<<< HEAD
-# I have a modified version for speed from
-# http://projects.scipy.org/scipy/browser/trunk/scipy/signal/signaltools.py?rev=5968
-from signaltools import fftconvolve
-
-from common import load
-from common import parabolic_polyfit as parabolic
-=======
-# Faster version from http://projects.scipy.org/scipy/browser/trunk/scipy/signal/signaltools.py
-# from signaltoolsmod import fftconvolve
->>>>>>> ee5ce5b9
-
-def freq_from_crossings(sig, fs):
-    """Estimate frequency by counting zero crossings
-    
-    Pros: Fast, accurate (increasing with signal length).  Works well for long 
-    low-noise sines, square, triangle, etc.
-    
-    Cons: Doesn't work if there are multiple zero crossings per cycle, 
-    low-frequency baseline shift, noise, etc.
-    
-    """
-    # Find all indices right before a rising-edge zero crossing
-    indices = find((sig[1:] >= 0) & (sig[:-1] < 0))
-    
-    # Naive (Measures 1000.185 Hz for 1000 Hz, for instance)
-    #crossings = indices
-    
-    # More accurate, using linear interpolation to find intersample 
-    # zero-crossings (Measures 1000.000129 Hz for 1000 Hz, for instance)
-    crossings = [i - sig[i] / (sig[i+1] - sig[i]) for i in indices]
-    
-    # Some other interpolation based on neighboring points might be better. Spline, cubic, whatever
-    
-    return fs / mean(diff(crossings))
-
-def freq_from_fft(signal, fs):
-    """Estimate frequency from peak of FFT
-    
-    Pros: Accurate, usually even more so than zero crossing counter 
-    (1000.000004 Hz for 1000 Hz, for instance).  Due to parabolic interpolation 
-    being a very good fit for windowed log FFT peaks?
-    https://ccrma.stanford.edu/~jos/sasp/Quadratic_Interpolation_Spectral_Peaks.html
-    Accuracy also increases with signal length
-    
-    Cons: Doesn't find the right value if harmonics are stronger than 
-    fundamental, which is common.
-    
-    """
-    # Compute Fourier transform of windowed signal
-<<<<<<< HEAD
-    windowed = signal * kaiser(len(signal),100)    #  because 0.001% accuracy just isn't good enough
-=======
-    windowed = signal * kaiser(len(signal), 100)
->>>>>>> ee5ce5b9
-    f = rfft(windowed)
-    # Find the peak and interpolate to get a more accurate peak
-    i = argmax(abs(f)) # Just use this for less-accurate, naive version
-    true_i = parabolic(log(abs(f)), i)[0]
-    
-    # Convert to equivalent frequency 
-    freq = fs * true_i / len(windowed)
-    
-    print '%f Hz' % freq
-    return freq # Hz
-
-def freq_from_autocorr(sig, fs):
-    """Estimate frequency using autocorrelation
-    
-    Pros: Best method for finding the true fundamental of any repeating wave, 
-    even with strong harmonics or completely missing fundamental
-    
-    Cons: Not as accurate, currently has trouble with finding the true peak
-    
-    """
-    # Calculate autocorrelation (same thing as convolution, but with one input 
-    # reversed in time), and throw away the negative lags
-    corr = fftconvolve(sig, sig[::-1], mode='full')
-    corr = corr[len(corr)/2:]
-    
-    # Find the first low point
-    d = diff(corr)
-    start = find(d > 0)[0]
-    
-    # Find the next peak after the low point (other than 0 lag).  This bit is 
-    # not reliable for long signals, due to the desired peak occurring between 
-    # samples, and other peaks appearing higher.
-    peak = argmax(corr[start:]) + start
-    px, py = parabolic(corr, peak)
-    
-    return fs / px
-
-<<<<<<< HEAD
-filename = sys.argv[1]
-print 'Reading file "%s"\n' % filename
-signal, fs, channels = load(filename)
-#plot (signal)
-
-print 'Calculating frequency from FFT:',
-start_time = time()
-print '%.9f Hz'   % freq_from_fft(signal, fs)
-print 'Time elapsed: %.3f s\n' % (time() - start_time)
-
-=======
-files = sys.argv[1:]
-if files:
-    for filename in files:
-        try:
-            start_time = time()
-            analyze_channels(filename, freq_from_fft)
-            print '\nTime elapsed: %.3f s\n' % (time() - start_time)
-
-        except IOError:
-            print 'Couldn\'t analyze "' + filename + '"\n'
-        print ''
-else:
-    sys.exit("You must provide at least one file to analyze")
-raw_input()
-
->>>>>>> ee5ce5b9
-"""
-print 'Calculating frequency from zero crossings:',
-start_time = time()
-print '%f Hz' % freq_from_crossings(signal, fs)
-print 'Time elapsed: %.3f s\n' % (time() - start_time)
-
-print 'Calculating frequency from autocorrelation:',
-start_time = time()
-print '%f Hz' % freq_from_autocorr(signal, fs)
-print 'Time elapsed: %.3f s\n' % (time() - start_time)
-<<<<<<< HEAD
-"""
-
-raw_input()
-=======
-"""
->>>>>>> ee5ce5b9
+#!/usr/bin/env python
+# -*- coding: utf-8 -*-
+
+from __future__ import division
+from common import load, analyze_channels
+from common import parabolic_polyfit as parabolic
+from scikits.audiolab import flacread
+from numpy.fft import rfft, irfft
+from numpy import argmax, sqrt, mean, diff, log
+from matplotlib.mlab import find
+from scipy.signal import fftconvolve, blackmanharris, kaiser, gaussian
+from time import time
+import sys
+
+# I have a modified version for speed from
+# http://projects.scipy.org/scipy/browser/trunk/scipy/signal/signaltools.py?rev=5968
+from signaltools import fftconvolve
+
+def freq_from_crossings(sig, fs):
+    """Estimate frequency by counting zero crossings
+    
+    Pros: Fast, accurate (increasing with signal length).  Works well for long 
+    low-noise sines, square, triangle, etc.
+    
+    Cons: Doesn't work if there are multiple zero crossings per cycle, 
+    low-frequency baseline shift, noise, etc.
+    
+    """
+    # Find all indices right before a rising-edge zero crossing
+    indices = find((sig[1:] >= 0) & (sig[:-1] < 0))
+    
+    # Naive (Measures 1000.185 Hz for 1000 Hz, for instance)
+    #crossings = indices
+    
+    # More accurate, using linear interpolation to find intersample 
+    # zero-crossings (Measures 1000.000129 Hz for 1000 Hz, for instance)
+    crossings = [i - sig[i] / (sig[i+1] - sig[i]) for i in indices]
+    
+    # Some other interpolation based on neighboring points might be better. Spline, cubic, whatever
+    
+    return fs / mean(diff(crossings))
+
+def freq_from_fft(signal, fs):
+    """Estimate frequency from peak of FFT
+    
+    Pros: Accurate, usually even more so than zero crossing counter 
+    (1000.000004 Hz for 1000 Hz, for instance).  Due to parabolic interpolation 
+    being a very good fit for windowed log FFT peaks?
+    https://ccrma.stanford.edu/~jos/sasp/Quadratic_Interpolation_Spectral_Peaks.html
+    Accuracy also increases with signal length
+    
+    Cons: Doesn't find the right value if harmonics are stronger than 
+    fundamental, which is common.
+    
+    """
+    # Compute Fourier transform of windowed signal
+    windowed = signal * kaiser(len(signal), 100)    #  because 0.001% accuracy just isn't good enough
+    f = rfft(windowed)
+    # Find the peak and interpolate to get a more accurate peak
+    i = argmax(abs(f)) # Just use this for less-accurate, naive version
+    true_i = parabolic(log(abs(f)), i)[0]
+    
+    # Convert to equivalent frequency 
+    freq = fs * true_i / len(windowed)
+    
+    print '%f Hz' % freq
+    return freq # Hz
+
+def freq_from_autocorr(sig, fs):
+    """Estimate frequency using autocorrelation
+    
+    Pros: Best method for finding the true fundamental of any repeating wave, 
+    even with strong harmonics or completely missing fundamental
+    
+    Cons: Not as accurate, currently has trouble with finding the true peak
+    
+    """
+    # Calculate autocorrelation (same thing as convolution, but with one input 
+    # reversed in time), and throw away the negative lags
+    corr = fftconvolve(sig, sig[::-1], mode='full')
+    corr = corr[len(corr)/2:]
+    
+    # Find the first low point
+    d = diff(corr)
+    start = find(d > 0)[0]
+    
+    # Find the next peak after the low point (other than 0 lag).  This bit is 
+    # not reliable for long signals, due to the desired peak occurring between 
+    # samples, and other peaks appearing higher.
+    peak = argmax(corr[start:]) + start
+    px, py = parabolic(corr, peak)
+    
+    return fs / px
+
+files = sys.argv[1:]
+if files:
+    for filename in files:
+        try:
+            start_time = time()
+            analyze_channels(filename, freq_from_fft)
+            print '\nTime elapsed: %.3f s\n' % (time() - start_time)
+
+        except IOError:
+            print 'Couldn\'t analyze "' + filename + '"\n'
+        print ''
+else:
+    sys.exit("You must provide at least one file to analyze")
+raw_input()
+
+"""
+obsolete
+filename = sys.argv[1]
+print 'Reading file "%s"\n' % filename
+signal, fs, channels = load(filename)
+#plot (signal)
+
+print 'Calculating frequency from FFT:',
+start_time = time()
+print '%.9f Hz'   % freq_from_fft(signal, fs)
+print 'Time elapsed: %.3f s\n' % (time() - start_time)
+
+print 'Calculating frequency from zero crossings:',
+start_time = time()
+print '%f Hz' % freq_from_crossings(signal, fs)
+print 'Time elapsed: %.3f s\n' % (time() - start_time)
+
+print 'Calculating frequency from autocorrelation:',
+start_time = time()
+print '%f Hz' % freq_from_autocorr(signal, fs)
+print 'Time elapsed: %.3f s\n' % (time() - start_time)
+"""